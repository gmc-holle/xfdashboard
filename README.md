--- conflicted
+++ resolved
@@ -11,20 +11,7 @@
 different applications. The search feature works like Xfce's app finder which
 makes it convenient to search for and start applications.
 
-<<<<<<< HEAD
-libwnck >= 3.0
-clutter >= 1.12
-glib >= 2.38
-gio >= 2.38
-gio-unix-2.0 >= 2.38
-xfconf >= 4.10.0
-garcon >= 0.2.0
-gtk+ >= 3.2
-libxfce4util >= 4.10.0
-libxfce4ui >= 4.10.0
-=======
 ----
->>>>>>> abbfbc6f
 
 ### Homepage
 
